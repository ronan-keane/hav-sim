# imports and load data
from havsim.calibration import deep_learning
import pickle
import tensorflow as tf
import havsim.plotting as hp
import matplotlib.pyplot as plt
import numpy as np
#%%
# with open('recon-ngsim.pkl', 'rb') as f:
#     vehdict = pickle.load(f)
# with open('data/recon-ngsim.pkl', 'rb') as f:
#     vehdict = pickle.load(f)
with open('C:/Users/rlk268/OneDrive - Cornell University/havsim/data/recon-ngsim.pkl', 'rb') as f:
    vehdict = pickle.load(f)

try:
    # Disable all GPUS
    tf.config.set_visible_devices([], 'GPU')
    visible_devices = tf.config.get_visible_devices()
    for device in visible_devices:
        assert device.device_type != 'GPU'
except:
    # Invalid device or cannot modify virtual devices once initialized.
    pass

#%%  decide what vehicles to train on

veh_list = []
for veh in vehdict.keys():
    if len(vehdict[veh].leads)>=1:  # exactly 1 leader => no lane changing. >1 => at least 1 lane change.
        start, end = vehdict[veh].longest_lead_times
        if end - start > 50:
            veh_list.append(veh)

train_veh = veh_list[:-300]
test_veh = veh_list[-300:]

training, norm = deep_learning.make_dataset(vehdict, train_veh, window=15)
testing, unused = deep_learning.make_dataset(vehdict, test_veh, window=15)
#%% initialize model and optimizer
def no_lc_loss(*args):  # may want to comment out the LC output in RNNCFModel so tensorflow does not spam print out
    return 0.0

params = {"lstm_units" : 64,
    "learning_rate": 0.008,
    "dropout": 0.2,
    "regularizer": 0.02,
    "batch_size": 32,
    "clipnorm": 0.0001}

<<<<<<< HEAD
# model = deep_learning.RNNCFModel(*norm, **params)
model = deep_learning.RNNSeparateModel(*norm, **params)
=======
model = deep_learning.RNNSeparateModel(*norm, **params)
# model = deep_learning.RNNSeparateModel(*norm, **params)
>>>>>>> bc6bee95

loss = deep_learning.masked_MSE_loss
lc_loss = deep_learning.SparseCategoricalCrossentropy
# lc_loss = deep_learning.expected_LC

# lc_loss = no_lc_loss  # train CF model only
opt = tf.keras.optimizers.Adam(learning_rate=params['learning_rate'])
# opt = tf.keras.optimizers.Adam(learning_rate=params['learning_rate'], clipnorm=params['clipnorm'])

#%%  training
deep_learning.training_loop(model, loss, lc_loss, opt, training, 10000, nt=50, m=100)
deep_learning.training_loop(model, loss, lc_loss, opt, training, 1000, nt=100, m=100)
deep_learning.training_loop(model, loss, lc_loss, opt, training, 1000, nt=200, m=100)
deep_learning.training_loop(model, loss, lc_loss, opt, training, 1000, nt=300, m=100)
deep_learning.training_loop(model, loss, lc_loss, opt, training, 2000, nt=500, m=100)


#%% generate simulated trajectories
sim_vehdict = deep_learning.generate_vehicle_data(model, train_veh, training, vehdict, deep_learning.weighted_masked_MSE_loss, lc_loss)

sim_vehdict_testing = deep_learning.generate_vehicle_data(model, test_veh, testing, vehdict, deep_learning.weighted_masked_MSE_loss, lc_loss)

for i in sim_vehdict_testing.keys():
    sim_vehdict[i] = sim_vehdict_testing[i]

# hp.plotCFErrorN(sim_vehdict, vehdict, 'outputs/cferror/')
# hp.plotTrajectoriesProb(sim_vehdict, 'outputs/lcprobs/')

# hp.plot_confmat(sim_vehdict, save=True, output_dir = 'outputs/')
#%% examples of plotting

vehid = 390
hp.plotTrajectoryProbs(sim_vehdict,vehid)

def cferror(vehid):
    temp = vehdict[vehid].longest_lead_times
    return np.abs(np.array(vehdict[vehid].posmem[temp[0]:temp[1]]) - sim_vehdict[vehid].posmem[temp[0]:temp[1]])
hp.plotCFError(cferror(vehid), vehid)

plt.figure()
temp = vehdict[vehid].longest_lead_times
plt.plot(vehdict[vehid].posmem[temp[0]:temp[1]])
plt.plot(sim_vehdict[vehid].posmem[temp[0]:temp[1]])
lctimes = [i[1] for i in vehdict[vehid].lanemem.intervals(*vehdict[vehid].longest_lead_times)[1:]]
plt.plot(np.array(lctimes)-temp[0], [vehdict[vehid].posmem[i] for i in lctimes], '*b')
plt.legend(['true', 'sim', 'lc time'])
plt.show()<|MERGE_RESOLUTION|>--- conflicted
+++ resolved
@@ -48,13 +48,8 @@
     "batch_size": 32,
     "clipnorm": 0.0001}
 
-<<<<<<< HEAD
 # model = deep_learning.RNNCFModel(*norm, **params)
 model = deep_learning.RNNSeparateModel(*norm, **params)
-=======
-model = deep_learning.RNNSeparateModel(*norm, **params)
-# model = deep_learning.RNNSeparateModel(*norm, **params)
->>>>>>> bc6bee95
 
 loss = deep_learning.masked_MSE_loss
 lc_loss = deep_learning.SparseCategoricalCrossentropy
