--- conflicted
+++ resolved
@@ -372,14 +372,7 @@
 
 def plotformat(sim, auxinfo, roadinfo, starttimeind = 0, endtimeind = 3000, density = 2, indlist = [], specialind = 21):
     #get output from simulation into a format we can plot using plotting functions
-<<<<<<< HEAD
-    #need to think about how to handle headway, how to handle wraparound for the current plotting api
-    #I think good design is to handle networks in a special way which defines positions so that normal 
-    #plotting api can be used. If the network is extremely complicated then you probably will just want
-    #completely seperate api from what exists currently. 
-=======
     #output format is pretty inefficient in terms of memory usage - all plotting functions use this format though 
->>>>>>> 9a4306a7
     
     #starttimeind = first time to be plotted 
     #endtimeind = last time to be plotted 
